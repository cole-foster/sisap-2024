--- conflicted
+++ resolved
@@ -5,10 +5,6 @@
 from pathlib import Path
 from urllib.request import urlretrieve
 
-<<<<<<< HEAD
-#data_directory = "/users/cfoste18/scratch/datasets/LAION"
-=======
->>>>>>> 4bc7a108
 data_directory = "data"
 
 def download(src, dst):
